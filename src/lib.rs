--- conflicted
+++ resolved
@@ -1,4 +1,3 @@
-<<<<<<< HEAD
 //! A simple and small library for representing two-dimensional grids.
 
 mod index;
@@ -8,7 +7,11 @@
 
 pub use index::GridIndex;
 use index::LinearIndexError;
-use std::{collections::HashMap, fmt::Display};
+use std::{
+    collections::HashMap,
+    fmt::Display,
+    ops::{Index, IndexMut},
+};
 use utils::*;
 
 /// A two-dimensional array, indexed with x-and-y-coordinates (columns and rows).
@@ -966,10 +969,481 @@
         (0..height).flat_map(move |row| (0..width).map(move |column| GridIndex::new(column, row)))
     }
 
+    /// Return an iterator over the cells in the grid, together with their indices.
+    ///
+    /// ## Example
+    /// ```rust
+    /// # use simple_grid::{Grid, GridIndex};
+    /// let grid = Grid::new(2, 2, "abcd".chars().collect());
+    /// // a b
+    /// // c d
+    /// assert_eq!(grid.cells_with_indices_iter().collect::<Vec<_>>(), vec![(GridIndex::new(0, 0), &'a'), (GridIndex::new(1, 0), &'b'), (GridIndex::new(0, 1), &'c'), (GridIndex::new(1, 1), &'d')]);
+    /// ```
+    pub fn cells_with_indices_iter(&self) -> impl DoubleEndedIterator<Item = (GridIndex, &T)> {
+        self.indices().map(move |idx| (idx, &self[idx]))
+    }
+
+    /// Returns `true` if `idx` is within the bounds of this `Grid`, `false` otherwise.
+    ///
+    /// ## Example
+    /// ```rust
+    /// # use simple_grid::{Grid, GridIndex};
+    /// let two_by_two = Grid::new(2, 2, "abcd".chars().collect());
+    /// // a b
+    /// // c d
+    /// assert!(two_by_two.contains_index(GridIndex::new(1, 1)));
+    /// assert!(!two_by_two.contains_index(GridIndex::new(2, 1)));
+    /// ```
+    pub fn contains_index(&self, idx: GridIndex) -> bool {
+        idx.row() < self.height() && idx.column() < self.width()
+    }
+
+    /// Returns an iterator over the indices of the cardinal and ordinal neighbors of the cell at `idx`.
+    ///
+    /// Returns the neighbors in clockwise order: `[up, up_right, right, down_right, down, down_left, left, up_left]`.
+    ///
+    /// ## Example
+    /// ```rust
+    /// # use simple_grid::{Grid, GridIndex};
+    /// let three_by_three = Grid::new(3, 3, "abcdefghi".chars().collect());
+    /// // a b c
+    /// // d e f
+    /// // g h i
+    /// let neighbors: Vec<_> = three_by_three.neighbor_indices_of((1, 1)).collect();
+    /// assert_eq!(neighbors, vec![
+    ///     (1, 0).into(), // up
+    ///     (2, 0).into(), // up_right
+    ///     (2, 1).into(), // right
+    ///     (2, 2).into(), // down_right
+    ///     (1, 2).into(), // down
+    ///     (0, 2).into(), // down_left
+    ///     (0, 1).into(), // left
+    ///     (0, 0).into(), // up_left
+    /// ]);
+    /// ```
+    pub fn neighbor_indices_of<I>(&'_ self, idx: I) -> impl Iterator<Item = GridIndex> + '_
+    where
+        I: Into<GridIndex>,
+    {
+        let idx: GridIndex = idx.into();
+        idx.neighbors().filter(move |i| self.contains_index(*i))
+    }
+
+    /// Returns an iterator over the contents of the cardinal and ordinal neighbors of the cell at `idx`.
+    ///
+    /// Returns the neighbors in clockwise order: `[up, up_right, right, down_right, down, down_left, left, up_left]`.
+    ///
+    /// ## Example
+    /// ```rust
+    /// # use simple_grid::{Grid, GridIndex};
+    /// let three_by_three = Grid::new(3, 3, "abcdefghi".chars().collect());
+    /// // a b c
+    /// // d e f
+    /// // g h i
+    /// let neighbors: Vec<_> = three_by_three.neighbor_cells_of((1, 1)).collect();
+    /// assert_eq!(neighbors, vec![
+    ///     &'b', // up
+    ///     &'c', // up_right
+    ///     &'f', // right
+    ///     &'i', // down_right
+    ///     &'h', // down
+    ///     &'g', // down_left
+    ///     &'d', // left
+    ///     &'a', // up_left
+    /// ]);
+    /// ```
+    pub fn neighbor_cells_of<I>(&self, idx: I) -> impl Iterator<Item = &T>
+    where
+        I: Into<GridIndex>,
+    {
+        self.neighbor_indices_of(idx).map(move |i| &self[i])
+    }
+
+    /// Returns an iterator over the indices of the cardinal neighbors of the cell at `idx`.
+    ///
+    /// Returns the neighbors in clockwise order: `[up, right, down, left]`.
+    ///
+    /// ## Example
+    /// ```rust
+    /// # use simple_grid::{Grid, GridIndex};
+    /// let two_by_two = Grid::new(2, 2, "abcd".chars().collect());
+    /// // a b
+    /// // c d
+    /// let neighbors: Vec<_> = two_by_two.cardinal_neighbor_indices_of((1, 1)).collect();
+    /// assert_eq!(
+    ///     neighbors,
+    ///     vec![GridIndex::new(1, 0), GridIndex::new(0, 1)]
+    /// );
+    /// ```
+    pub fn cardinal_neighbor_indices_of<I>(&'_ self, idx: I) -> impl Iterator<Item = GridIndex> + '_
+    where
+        I: Into<GridIndex>,
+    {
+        let idx: GridIndex = idx.into();
+        idx.cardinal_neighbors()
+            .filter(move |i| self.contains_index(*i))
+    }
+
+    /// Returns an iterator over the contents of the cardinal neighbors of the cell at `idx`.
+    ///
+    /// Returns the neighbors in clockwise order: `[up, right, down, left]`.
+    ///
+    /// ## Example
+    /// ```rust
+    /// # use simple_grid::{Grid, GridIndex};
+    /// let two_by_two = Grid::new(2, 2, "abcd".chars().collect());
+    /// // a b
+    /// // c d
+    /// let neighbors: Vec<_> = two_by_two.cardinal_neighbor_cells_of((1, 1)).collect();
+    /// assert_eq!(neighbors, vec![&'b', &'c']);
+    /// ```
+    pub fn cardinal_neighbor_cells_of<I>(&self, idx: I) -> impl Iterator<Item = &T>
+    where
+        I: Into<GridIndex>,
+    {
+        let idx: GridIndex = idx.into();
+        self.cardinal_neighbor_indices_of(idx)
+            .map(move |i| &self[i])
+    }
+
+    /// Returns the `GridIndex` above `idx`, if it exists.
+    ///
+    /// ## Example
+    /// ```rust
+    /// # use simple_grid::{Grid, GridIndex};
+    /// let two_by_two = Grid::new(2, 2, "abcd".chars().collect());
+    /// // a b
+    /// // c d
+    /// assert_eq!(two_by_two.up_index((1, 1)), Some(GridIndex::new(1, 0)));
+    /// assert_eq!(two_by_two.up_index((1, 0)), None);
+    /// ```
+    pub fn up_index<I>(&self, idx: I) -> Option<GridIndex>
+    where
+        I: Into<GridIndex>,
+    {
+        let idx: GridIndex = idx.into();
+        if let Some(up) = idx.up() {
+            if self.contains_index(up) {
+                return Some(up);
+            }
+        }
+        None
+    }
+
+    /// Returns a reference to the contents of the cell above `idx`, if it exists in this `Grid`.
+    ///
+    /// ## Example
+    /// ```rust
+    /// # use simple_grid::{Grid, GridIndex};
+    /// let two_by_two = Grid::new(2, 2, "abcd".chars().collect());
+    /// // a b
+    /// // c d
+    /// assert_eq!(two_by_two.up_cell((1, 1)), Some(&'b'));
+    /// assert_eq!(two_by_two.up_cell((1, 0)), None);
+    /// ```
+    pub fn up_cell<I>(&self, idx: I) -> Option<&T>
+    where
+        I: Into<GridIndex>,
+    {
+        self.up_index(idx).map(|i| &self[i])
+    }
+
+    /// Returns the `GridIndex` above and to the right of `idx`, if it exists in this `Grid`.
+    ///
+    /// ## Example
+    /// ```rust
+    /// # use simple_grid::{Grid, GridIndex};
+    /// let two_by_two = Grid::new(2, 2, "abcd".chars().collect());
+    /// // a b
+    /// // c d
+    /// assert_eq!(two_by_two.up_right_index((0, 1)), Some(GridIndex::new(1, 0)));
+    /// assert_eq!(two_by_two.up_right_index((1, 0)), None);
+    /// ```
+    pub fn up_right_index<I>(&self, idx: I) -> Option<GridIndex>
+    where
+        I: Into<GridIndex>,
+    {
+        self.up_index(idx).and_then(|up| self.right_index(up))
+    }
+
+    /// Returns a reference to the contents of the cell above and to the right of `idx`, if it exists in this `Grid`.
+    ///
+    /// ## Example
+    /// ```rust
+    /// # use simple_grid::{Grid, GridIndex};
+    /// let two_by_two = Grid::new(2, 2, "abcd".chars().collect());
+    /// // a b
+    /// // c d
+    /// assert_eq!(two_by_two.up_cell((1, 1)), Some(&'b'));
+    /// assert_eq!(two_by_two.up_cell((1, 0)), None);
+    /// ```
+    pub fn up_right_cell<I>(&self, idx: I) -> Option<&T>
+    where
+        I: Into<GridIndex>,
+    {
+        self.up_right_index(idx).map(|i| &self[i])
+    }
+
+    /// Returns the `GridIndex` to the right of `idx`, if it exists in this `Grid`.
+    ///
+    /// ## Example
+    /// ```rust
+    /// # use simple_grid::{Grid, GridIndex};
+    /// let two_by_two = Grid::new(2, 2, "abcd".chars().collect());
+    /// // a b
+    /// // c d
+    /// assert_eq!(two_by_two.right_index((0, 0)), Some(GridIndex::new(1, 0)));
+    /// assert_eq!(two_by_two.right_index((1, 0)), None);
+    /// ```
+    pub fn right_index<I>(&self, idx: I) -> Option<GridIndex>
+    where
+        I: Into<GridIndex>,
+    {
+        let idx: GridIndex = idx.into();
+        let right = idx.right()?;
+        if self.contains_index(right) {
+            Some(right)
+        } else {
+            None
+        }
+    }
+
+    /// Returns a reference to the contents of the cell to the right of `idx`, if it exists in this `Grid`.
+    ///
+    /// ## Example
+    /// ```rust
+    /// # use simple_grid::{Grid, GridIndex};
+    /// let two_by_two = Grid::new(2, 2, "abcd".chars().collect());
+    /// // a b
+    /// // c d
+    /// assert_eq!(two_by_two.right_cell((0, 1)), Some(&'d'));
+    /// assert_eq!(two_by_two.right_cell((1, 0)), None);
+    /// ```
+    pub fn right_cell<I>(&self, idx: I) -> Option<&T>
+    where
+        I: Into<GridIndex>,
+    {
+        self.right_index(idx).map(|i| &self[i])
+    }
+
+    /// Returns the `GridIndex` below and to the right of `idx`, if it exists in this `Grid`.
+    ///
+    /// ## Example
+    /// ```rust
+    /// # use simple_grid::{Grid, GridIndex};
+    /// let two_by_two = Grid::new(2, 2, "abcd".chars().collect());
+    /// // a b
+    /// // c d
+    /// assert_eq!(two_by_two.down_right_index((0, 0)), Some(GridIndex::new(1,1)));
+    /// assert_eq!(two_by_two.down_right_index((1, 0)), None);
+    /// ```
+    pub fn down_right_index<I>(&self, idx: I) -> Option<GridIndex>
+    where
+        I: Into<GridIndex>,
+    {
+        let idx: GridIndex = idx.into();
+        let down_right = idx.down_right()?;
+        if self.contains_index(down_right) {
+            Some(down_right)
+        } else {
+            None
+        }
+    }
+
+    /// Returns a reference to the contents of the cell below and to the right of `idx`, if it exists in this `Grid`.
+    ///
+    /// ## Example
+    /// ```rust
+    /// # use simple_grid::{Grid, GridIndex};
+    /// let two_by_two = Grid::new(2, 2, "abcd".chars().collect());
+    /// // a b
+    /// // c d
+    /// assert_eq!(two_by_two.down_right_cell((0, 0)), Some(&'d'));
+    /// assert_eq!(two_by_two.down_right_cell((1, 0)), None);
+    /// ```
+    pub fn down_right_cell<I>(&self, idx: I) -> Option<&T>
+    where
+        I: Into<GridIndex>,
+    {
+        self.down_right_index(idx).map(|i| &self[i])
+    }
+
+    /// Returns the `GridIndex` below `idx`, if it exists in this `Grid`.
+    ///
+    /// ## Example
+    /// ```rust
+    /// # use simple_grid::{Grid, GridIndex};
+    /// let two_by_two = Grid::new(2, 2, "abcd".chars().collect());
+    /// // a b
+    /// // c d
+    /// assert_eq!(two_by_two.down_index((0, 0)), Some(GridIndex::new(0, 1)));
+    /// assert_eq!(two_by_two.down_index((0, 1)), None);
+    /// ```
+    pub fn down_index<I>(&self, idx: I) -> Option<GridIndex>
+    where
+        I: Into<GridIndex>,
+    {
+        let idx: GridIndex = idx.into();
+        let down = idx.down()?;
+        if self.contains_index(down) {
+            Some(down)
+        } else {
+            None
+        }
+    }
+
+    /// Returns a reference to the contents of the cell below `idx`, if it exists in this `Grid`.
+    ///
+    /// ## Example
+    /// ```rust
+    /// # use simple_grid::{Grid, GridIndex};
+    /// let two_by_two = Grid::new(2, 2, "abcd".chars().collect());
+    /// // a b
+    /// // c d
+    /// assert_eq!(two_by_two.down_cell((0, 0)), Some(&'c'));
+    /// assert_eq!(two_by_two.down_cell((0, 1)), None);
+    /// ```
+    pub fn down_cell<I>(&self, idx: I) -> Option<&T>
+    where
+        I: Into<GridIndex>,
+    {
+        self.down_index(idx).map(|i| &self[i])
+    }
+
+    /// Returns the `GridIndex` below and to the left of `idx`, if it exists in this `Grid`.
+    ///
+    /// ## Example
+    /// ```rust
+    /// # use simple_grid::{Grid, GridIndex};
+    /// let two_by_two = Grid::new(2, 2, "abcd".chars().collect());
+    /// // a b
+    /// // c d
+    /// assert_eq!(two_by_two.down_left_index((1, 0)), Some(GridIndex::new(0,1)));
+    /// assert_eq!(two_by_two.down_left_index((0, 0)), None);
+    /// ```
+    pub fn down_left_index<I>(&self, idx: I) -> Option<GridIndex>
+    where
+        I: Into<GridIndex>,
+    {
+        let idx: GridIndex = idx.into();
+        let down_left = idx.down_left()?;
+        if self.contains_index(down_left) {
+            Some(down_left)
+        } else {
+            None
+        }
+    }
+
+    /// Returns a reference to the contents of the cell below and to the left of `idx`, if it exists in this `Grid`.
+    ///
+    /// ## Example
+    /// ```rust
+    /// # use simple_grid::{Grid, GridIndex};
+    /// let two_by_two = Grid::new(2, 2, "abcd".chars().collect());
+    /// // a b
+    /// // c d
+    /// assert_eq!(two_by_two.down_left_cell((1, 0)), Some(&'c'));
+    /// assert_eq!(two_by_two.down_left_cell((0, 0)), None);
+    /// ```
+    pub fn down_left_cell<I>(&self, idx: I) -> Option<&T>
+    where
+        I: Into<GridIndex>,
+    {
+        self.down_left_index(idx).map(|i| &self[i])
+    }
+
+    /// Returns the `GridIndex` to the left of `idx`, if it exists in this `Grid`.
+    ///
+    /// ## Example
+    /// ```rust
+    /// # use simple_grid::{Grid, GridIndex};
+    /// let two_by_two = Grid::new(2, 2, "abcd".chars().collect());
+    /// // a b
+    /// // c d
+    /// assert_eq!(two_by_two.left_index((1, 0)), Some(GridIndex::new(0, 0)));
+    /// assert_eq!(two_by_two.left_index((0, 0)), None);
+    /// ```
+    pub fn left_index<I>(&self, idx: I) -> Option<GridIndex>
+    where
+        I: Into<GridIndex>,
+    {
+        let idx: GridIndex = idx.into();
+        let left = idx.left()?;
+        if self.contains_index(left) {
+            Some(left)
+        } else {
+            None
+        }
+    }
+
+    /// Returns a reference to the contents of the cell to the left of `idx`, if it exists in this `Grid`.
+    ///
+    /// ## Example
+    /// ```rust
+    /// # use simple_grid::{Grid, GridIndex};
+    /// let two_by_two = Grid::new(2, 2, "abcd".chars().collect());
+    /// // a b
+    /// // c d
+    /// assert_eq!(two_by_two.left_cell((1, 0)), Some(&'a'));
+    /// assert_eq!(two_by_two.left_cell((0, 0)), None);
+    /// ```
+    pub fn left_cell<I>(&self, idx: I) -> Option<&T>
+    where
+        I: Into<GridIndex>,
+    {
+        self.left_index(idx).map(|i| &self[i])
+    }
+
+    /// Returns the `GridIndex` above and to the left of `idx`, if it exists in this `Grid`.
+    ///
+    /// ## Example
+    /// ```rust
+    /// # use simple_grid::{Grid, GridIndex};
+    /// let two_by_two = Grid::new(2, 2, "abcd".chars().collect());
+    /// // a b
+    /// // c d
+    /// assert_eq!(two_by_two.up_left_index((1, 1)), Some(GridIndex::new(0, 0)));
+    /// assert_eq!(two_by_two.up_left_index((0, 0)), None);
+    /// ```
+    pub fn up_left_index<I>(&self, idx: I) -> Option<GridIndex>
+    where
+        I: Into<GridIndex>,
+    {
+        let idx: GridIndex = idx.into();
+        let up_left = idx.up_left()?;
+        if self.contains_index(up_left) {
+            Some(up_left)
+        } else {
+            None
+        }
+    }
+
+    /// Returns a reference to the contents of the cell above and to the left of `idx`, if it exists in this `Grid`.
+    ///
+    /// ## Example
+    /// ```rust
+    /// # use simple_grid::{Grid, GridIndex};
+    /// let two_by_two = Grid::new(2, 2, "abcd".chars().collect());
+    /// // a b
+    /// // c d
+    /// assert_eq!(two_by_two.up_left_cell((1, 1)), Some(&'a'));
+    /// assert_eq!(two_by_two.up_left_cell((0, 0)), None);
+    /// ```
+    pub fn up_left_cell<I>(&self, idx: I) -> Option<&T>
+    where
+        I: Into<GridIndex>,
+    {
+        self.up_left_index(idx).map(|i| &self[i])
+    }
     pub(crate) fn take_data(self) -> Vec<T> {
         self.data
     }
-
+}
+
+impl<T> Grid<T>
+where
+    T: Display,
+{
     /// Format this `Grid` as a string. This can look weird when the `Display` output of `T` has varying length.
     ///
     /// ## Example
@@ -1026,7 +1500,17 @@
     }
 }
 
-impl<T, I> std::ops::Index<I> for Grid<T>
+impl<'a, T> IntoIterator for &'a Grid<T> {
+    type Item = &'a T;
+
+    type IntoIter = std::slice::Iter<'a, T>;
+
+    fn into_iter(self) -> Self::IntoIter {
+        self.data.iter()
+    }
+}
+
+impl<T, I> Index<I> for Grid<T>
 where
     GridIndex: From<I>,
 {
@@ -1041,7 +1525,7 @@
     }
 }
 
-impl<T, I> std::ops::IndexMut<I> for Grid<T>
+impl<T, I> IndexMut<I> for Grid<T>
 where
     GridIndex: From<I>,
 {
@@ -1132,6 +1616,13 @@
         grid[(0, 2)] = 'y';
 
         assert_grid_equal(&grid, &Grid::new(2, 3, "abxdyf".chars().collect()));
+    }
+
+    #[test]
+    fn iter_test() {
+        let grid = small_example_grid();
+
+        for x in &grid {}
     }
 
     #[test]
@@ -1483,1982 +1974,4 @@
         println!("{}", expected.to_pretty_string());
         assert_eq!(actual, expected);
     }
-}
-=======
-//! A simple and small library for representing two-dimensional grids.
-
-mod index;
-#[cfg(feature = "linalg")]
-pub mod linalg;
-pub(crate) mod utils;
-
-pub use index::GridIndex;
-use index::LinearIndexError;
-use std::{
-    collections::HashMap,
-    fmt::Display,
-    ops::{Index, IndexMut},
-};
-use utils::*;
-
-/// A two-dimensional array, indexed with x-and-y-coordinates (columns and rows).
-#[derive(Debug, Clone, PartialEq, Eq, Hash)]
-#[cfg_attr(feature = "serde", derive(serde::Serialize, serde::Deserialize))]
-#[non_exhaustive]
-pub struct Grid<T> {
-    /// The width of the grid (number of columns).
-    pub(crate) width: usize,
-    /// The height of the grid (number of rows).
-    pub(crate) height: usize,
-    /// The data of the grid, stored in a linear array of `width * height` length.
-    data: Vec<T>,
-}
-
-impl<T> Grid<T> {
-    /// Construct a new Grid.
-    ///
-    /// ## Panics
-    /// * If `width * height != data.len()`
-    /// * If one of (but not both) `width` and `height` is zero.
-    ///
-    /// ## Example
-    /// ```
-    /// # use simple_grid::Grid;
-    /// // construct a 2x3 (width x height) grid of chars
-    /// let grid = Grid::new(2, 3, "abcdef".chars().collect());
-    /// println!("{}", grid.to_pretty_string());
-    /// // prints:
-    /// // a b
-    /// // c d
-    /// // e f
-    /// ```
-    pub fn new(width: usize, height: usize, data: Vec<T>) -> Self {
-        if width * height != data.len() {
-            panic!(
-                "width * height was {}, but must be equal to data.len(), which was {}",
-                width * height,
-                data.len()
-            );
-        }
-        panic_if_width_xor_height_is_zero(width, height);
-
-        Self {
-            width,
-            height,
-            data,
-        }
-    }
-
-    /// Construct a `Grid` from another, by converting each element.
-    ///
-    /// ## Example
-    /// ```rust
-    /// # use simple_grid::Grid;
-    /// let u32_grid: Grid<u32> = Grid::new(2, 2, vec![1, 2, 3, 4]);
-    /// let f64_grid: Grid<f64> = Grid::from_grid(u32_grid);
-    /// assert_eq!(f64_grid, Grid::new(2, 2, vec![1.0, 2.0, 3.0, 4.0]));
-    /// ```
-    pub fn from_grid<U>(other: Grid<U>) -> Grid<T>
-    where
-        T: From<U>,
-    {
-        let (width, height) = other.dimensions();
-        let mut new_data = Vec::with_capacity(other.area());
-        for item in other.take_data() {
-            new_data.push(T::from(item));
-        }
-
-        Grid::new(width, height, new_data)
-    }
-
-    /// Returns the width (number of columns) of the `Grid`.
-    pub fn width(&self) -> usize {
-        self.width
-    }
-
-    /// Returns the height (number of rows) of the `Grid`.
-    pub fn height(&self) -> usize {
-        self.height
-    }
-
-    /// Consumes the `Grid`, creating a new one from a subset of the original.
-    ///
-    /// ## Arguments
-    /// * `column_start` - Left bound for the subgrid.
-    /// * `row_start` - Upper bound for the subgrid.
-    /// * `width` - Number of columns in the subgrid.
-    /// * `height` - Number of rows in the subgrid.
-    ///
-    /// ## Panics
-    /// * If `width` or `height` (but not both) are 0. If both are 0, the resulting subgrid will be an empty (0 by 0) `Grid`.
-    /// * If `column_start` is out of bounds.
-    /// * If `row_start` is out of bounds.
-    ///
-    /// ## Example
-    /// ```rust
-    /// # use simple_grid::Grid;
-    /// let original: Grid<u32> = Grid::new(3, 3, (1..=9).collect());
-    /// let subgrid = original.subgrid(1, 0, 2, 2);
-    /// assert_eq!(subgrid, Grid::new(2, 2, vec![2, 3, 5, 6]));
-    /// ```
-    pub fn subgrid(
-        self,
-        column_start: usize,
-        row_start: usize,
-        width: usize,
-        height: usize,
-    ) -> Grid<T> {
-        panic_if_width_xor_height_is_zero(width, height);
-        panic_if_column_out_of_bounds(&self, column_start);
-        panic_if_row_out_of_bounds(&self, row_start);
-
-        let column_end = column_start + width;
-        let row_end = row_start + height;
-
-        let is_within_bounds = |idx: GridIndex| {
-            idx.column() >= column_start
-                && idx.column() < column_end
-                && idx.row() >= row_start
-                && idx.row() < row_end
-        };
-
-        let indices = self.indices();
-        let mut data = self.data;
-
-        for idx in indices.rev() {
-            if !is_within_bounds(idx) {
-                let linear_idx = idx.to_linear_idx_in(self.width);
-                data.remove(linear_idx);
-            }
-        }
-
-        Grid::new(width, height, data)
-    }
-
-    /// Returns a tuple containing the (width, height) of the grid.
-    /// ## Example
-    /// ```rust
-    /// # use simple_grid::Grid;
-    /// let grid = Grid::new(2, 3, vec![1, 2, 3, 4, 5, 6]);
-    /// assert_eq!(grid.dimensions(), (2, 3));
-    /// ```
-    pub fn dimensions(&self) -> (usize, usize) {
-        (self.width, self.height)
-    }
-
-    /// Checks if the Grid is square (number of columns and rows is equal).
-    ///
-    /// Note: an empty Grid is not square (even though columns and rows is 0).
-    /// ## Example
-    /// ```rust
-    /// # use simple_grid::Grid;
-    /// let grid = Grid::new(2, 2, vec![1, 2, 3, 4]);
-    /// assert!(grid.is_square());
-    /// let grid = Grid::new(2, 3, vec![1, 2, 3, 4, 5, 6]);
-    /// assert!(!grid.is_square());
-    /// ```
-    pub fn is_square(&self) -> bool {
-        !self.is_empty() && self.width == self.height
-    }
-
-    /// Returns the size of this Grid, panicking if the Grid is not square.
-    #[cfg(feature = "linalg")]
-    fn square_size(&self) -> usize {
-        panic_if_not_square(self);
-
-        self.width()
-    }
-
-    fn is_empty(&self) -> bool {
-        let ans = self.width == 0 || self.height == 0;
-        if ans {
-            debug_assert!(self.width == 0);
-            debug_assert!(self.height == 0);
-        }
-        ans
-    }
-
-    /// Returns the area (number of columns * number of rows) of the grid.
-    /// ## Example
-    /// ```rust
-    /// # use simple_grid::Grid;
-    /// let grid = Grid::new(2, 3, vec![2, 4, 8, 16, 32, 64]);
-    /// assert_eq!(grid.area(), 6);
-    /// ```
-    pub fn area(&self) -> usize {
-        self.width * self.height
-    }
-
-    /// Attempts to get a reference to the element at `idx`.
-    ///
-    /// Returns `None` if `idx` is out of bounds.
-    /// ## Example
-    /// ```rust
-    /// # use simple_grid::Grid;
-    /// let grid = Grid::new(2, 3, vec![2, 4, 8, 16, 32, 64]);
-    /// assert_eq!(grid.get((1, 1)), Some(&16));
-    /// assert!(grid.get((10, 15)).is_none());
-    /// ```
-    pub fn get<I>(&self, idx: I) -> Option<&T>
-    where
-        GridIndex: From<I>,
-    {
-        let index: usize = self.linear_idx(GridIndex::from(idx)).ok()?;
-
-        Some(&self.data[index])
-    }
-
-    /// Attempts to get a mutable reference to the element at `idx`
-    ///
-    /// Returns `None` if `idx` is out of bounds.
-    pub fn get_mut<I>(&mut self, idx: I) -> Option<&mut T>
-    where
-        GridIndex: From<I>,
-    {
-        let index: usize = self.linear_idx(GridIndex::from(idx)).ok()?;
-
-        Some(&mut self.data[index])
-    }
-
-    /// Return an iterator over the cells in the grid.
-    ///
-    /// Iterates from left to right (starting with row 0, then row 1 etc.).
-    pub fn cell_iter(&self) -> impl DoubleEndedIterator<Item = &T> {
-        self.data.iter()
-    }
-
-    /// Return an iterator over the columns in the row with index `row`.
-    ///
-    /// ## Panics
-    /// * If `row >= self.height`
-    ///
-    /// ## Example
-    /// ```
-    /// # use simple_grid::Grid;
-    /// let grid = Grid::new(10, 10, (1..=100).collect());
-    /// let items_in_row_2: Vec<u32> = grid.row_iter(2).cloned().collect();
-    /// assert_eq!(items_in_row_2, vec![21, 22, 23, 24, 25, 26, 27, 28, 29, 30]);
-    /// ```
-    pub fn row_iter(&self, row: usize) -> impl DoubleEndedIterator<Item = &T> {
-        panic_if_row_out_of_bounds(self, row);
-
-        (0..self.width).map(move |column| &self[(column, row)])
-    }
-
-    /// Return an iterator over the rows in the column with index `column`.
-    ///
-    /// ## Panics
-    /// * If `column >= self.width`
-    ///
-    /// ## Example
-    /// ```
-    /// # use simple_grid::Grid;
-    /// let grid = Grid::new(10, 10, (1..=100).collect());
-    /// let items_in_column_2: Vec<u32> = grid.column_iter(2).cloned().collect();
-    /// assert_eq!(items_in_column_2, vec![3, 13, 23, 33, 43, 53, 63, 73, 83, 93]);
-    /// ```
-    pub fn column_iter(&self, column: usize) -> impl DoubleEndedIterator<Item = &T> {
-        panic_if_column_out_of_bounds(self, column);
-        (0..self.height).map(move |row| &self[(column, row)])
-    }
-
-    /// Insert a row at index `row`, shifting all other rows downward (row `n` becomes row `n+1` and so on).
-    ///
-    /// ## Panics
-    /// * If `row_contents.is_empty()`
-    /// * If `row_contents.len() != self.width`
-    /// * If `row > self.height` (note that `row == self.height` is allowed, to add a row at the bottom of the `Grid`)
-    ///
-    /// ## Example
-    /// ```
-    /// # use simple_grid::Grid;
-    /// let mut grid = Grid::new(2, 2, "abcd".chars().collect());
-    /// grid.insert_row(1, "xx".chars().collect());
-    /// assert_eq!(grid, Grid::new(2, 3, "abxxcd".chars().collect()));
-    /// println!("{}", grid.to_pretty_string());
-    /// // prints:
-    /// // a b
-    /// // x x
-    /// // c d
-    /// ```
-    pub fn insert_row(&mut self, row: usize, row_contents: Vec<T>) {
-        panic_if_row_is_empty(&row_contents);
-
-        if self.is_empty() && row == 0 {
-            // special case, if the grid is empty, we can insert a row of any width
-            self.width = row_contents.len();
-            self.height = 1;
-            self.data = row_contents;
-            return;
-        }
-
-        panic_if_row_length_is_not_equal_to_width(self, row_contents.len());
-
-        if row > self.height {
-            // for example, if the height of the grid is 1,
-            // we still want to support adding a column at the bottom
-            panic!(
-                "row insertion index (is {}) should be <= height (is {})",
-                row, self.height
-            );
-        }
-
-        let start_idx = GridIndex::new(0, row).to_linear_idx_in(self.width);
-
-        for (elem, idx) in row_contents.into_iter().zip(start_idx..) {
-            self.data.insert(idx, elem);
-        }
-
-        self.height += 1;
-    }
-
-    /// Add a row to the bottom of the `Grid`.
-    ///
-    /// ## Example
-    /// ```rust
-    /// # use simple_grid::Grid;
-    /// let mut grid = Grid::new(2, 2, "abcd".chars().collect());
-    /// grid.push_row(vec!['x', 'x']);
-    /// assert_eq!(grid, Grid::new(2, 3, "abcdxx".chars().collect()));
-    /// println!("{}", grid.to_pretty_string());
-    /// // prints
-    /// // a b
-    /// // c d
-    /// // x x
-    /// ```
-    pub fn push_row(&mut self, row_contents: Vec<T>) {
-        self.insert_row(self.height(), row_contents);
-    }
-
-    /// Replace the contents in a row.
-    ///
-    /// Returns the old elements of the row.
-    ///
-    /// ## Panics
-    /// * If `row >= self.height`
-    /// * If `data.len() != self.width`
-    pub fn replace_row(&mut self, row: usize, data: Vec<T>) -> Vec<T> {
-        panic_if_row_out_of_bounds(self, row);
-        panic_if_row_length_is_not_equal_to_width(self, data.len());
-
-        let mut old = Vec::with_capacity(self.width);
-        for (column, elem) in data.into_iter().enumerate() {
-            let old_value = self.replace_cell((column, row), elem);
-            old.push(old_value);
-        }
-        old
-    }
-
-    /// Remove row at `row`, shifting all rows with higher indices "upward" (row `n` becomes row `n-1`).
-    ///
-    /// Returns the row that was removed.
-    ///
-    /// ## Panics
-    /// * If `row >= self.height`
-    ///
-    /// ## Example
-    /// ```
-    /// # use simple_grid::Grid;
-    /// let mut grid = Grid::new(2, 2, "abcd".chars().collect());
-    /// grid.remove_row(1);
-    /// assert_eq!(grid, Grid::new(2, 1, "ab".chars().collect()));
-    /// println!("{}", grid.to_pretty_string());
-    /// // prints:
-    /// // a b
-    /// ```
-    pub fn remove_row(&mut self, row: usize) -> Vec<T> {
-        panic_if_row_out_of_bounds(self, row);
-
-        let start_idx = self.linear_idx(GridIndex::new(0, row)).unwrap();
-
-        let r: Vec<T> = self.data.drain(start_idx..start_idx + self.width).collect();
-        self.height -= 1;
-
-        if self.height == 0 {
-            //  no rows remain, so the grid is empty
-            self.width = 0;
-        }
-        r
-    }
-
-    /// Remove the bottom row, returning it (if it exists).
-    ///
-    /// Returns `None` if the height of the `Grid` is zero.
-    ///
-    /// ## Example
-    /// ```rust
-    /// # use simple_grid::Grid;
-    /// let mut grid = Grid::new(2, 2, "abcd".chars().collect());
-    /// let bottom_row = grid.pop_row();
-    /// assert_eq!(bottom_row, Some(vec!['c', 'd']));
-    /// assert_eq!(grid, Grid::new(2, 1, "ab".chars().collect()));
-    /// ```
-    pub fn pop_row(&mut self) -> Option<Vec<T>> {
-        if self.height() == 0 {
-            None
-        } else {
-            Some(self.remove_row(self.height() - 1))
-        }
-    }
-
-    /// Swap two rows in the grid.
-    ///
-    /// ## Panics
-    /// * If either of the row indices are out of bounds.
-    pub fn swap_rows(&mut self, row1: usize, row2: usize) {
-        panic_if_row_out_of_bounds(self, row1);
-        panic_if_row_out_of_bounds(self, row2);
-
-        if row1 != row2 {
-            for column in self.columns() {
-                let linear_idx1 = self.linear_idx(GridIndex::new(column, row1)).unwrap();
-                let linear_idx2 = self.linear_idx(GridIndex::new(column, row2)).unwrap();
-                self.data.swap(linear_idx1, linear_idx2);
-            }
-        }
-    }
-
-    /// Insert a column at index `column`, shifting all other columns to the right (column `n` becomes column `n+1` and so on).
-    ///
-    /// ## Panics
-    /// * If `column_contents.is_empty()`
-    /// * If `column_contents.len() != self.height`
-    /// * If `column > self.width` (note that `column == self.width` is allowed, to add a column at the right of the `Grid`)
-    ///
-    /// ## Example
-    /// ```
-    /// # use simple_grid::Grid;
-    /// let mut grid = Grid::new(2, 2, "abcd".chars().collect());
-    /// grid.insert_column(1, "xx".chars().collect());
-    /// assert_eq!(grid, Grid::new(3, 2, "axbcxd".chars().collect()));
-    /// println!("{}", grid.to_pretty_string());
-    /// // prints:
-    /// // a x b
-    /// // c x d
-    /// ```
-    pub fn insert_column(&mut self, column: usize, column_contents: Vec<T>) {
-        panic_if_column_is_empty(&column_contents);
-
-        if self.is_empty() && column == 0 {
-            // special case, if the grid is empty, we can insert a column of any height
-            self.height = column_contents.len();
-            self.width = 1;
-            self.data = column_contents;
-            return;
-        }
-
-        panic_if_column_length_is_not_equal_to_height(self, column_contents.len());
-
-        if column > self.width {
-            // for example, if the width of the grid is 1,
-            // we still want to support adding a column at the furthest right
-            panic!(
-                "column insertion index (is {}) should be <= width (is {})",
-                column, self.width
-            );
-        }
-
-        let indices: Vec<usize> = (0..column_contents.len())
-            .map(|row| GridIndex::new(column, row).to_linear_idx_in(self.width + 1))
-            .collect();
-
-        for (elem, idx) in column_contents.into_iter().zip(indices.into_iter()) {
-            self.data.insert(idx, elem);
-        }
-
-        self.width += 1;
-    }
-
-    /// Add a column to the right of the `Grid`.
-    ///
-    /// ## Example
-    /// ```rust
-    /// # use simple_grid::Grid;
-    /// let mut grid = Grid::new(2, 2, "abcd".chars().collect());
-    /// grid.push_column(vec!['x', 'x']);
-    /// assert_eq!(grid, Grid::new(3, 2, "abxcdx".chars().collect()));
-    /// println!("{}", grid.to_pretty_string());
-    /// // prints
-    /// // a b x
-    /// // c d x
-    /// ```
-    pub fn push_column(&mut self, column_contents: Vec<T>) {
-        self.insert_column(self.width(), column_contents);
-    }
-
-    /// Replace the contents in a column.
-    ///
-    /// Returns the old elements of the column.
-    ///
-    /// ## Panics
-    /// * If `column >= self.width`
-    /// * If `data.len() != self.height`
-    pub fn replace_column(&mut self, column: usize, data: Vec<T>) -> Vec<T> {
-        panic_if_column_out_of_bounds(self, column);
-        panic_if_column_length_is_not_equal_to_height(self, data.len());
-
-        let mut old = Vec::with_capacity(self.height);
-        for (row, elem) in data.into_iter().enumerate() {
-            let old_value = self.replace_cell((column, row), elem);
-            old.push(old_value);
-        }
-
-        old
-    }
-
-    /// Swap two columns in the grid.
-    ///
-    /// ## Panics
-    /// * If either of the column indices are out of bounds.
-    pub fn swap_columns(&mut self, column1: usize, column2: usize) {
-        panic_if_column_out_of_bounds(self, column1);
-        panic_if_column_out_of_bounds(self, column2);
-
-        if column1 != column2 {
-            for row in self.rows() {
-                let linear_idx1 = self.linear_idx(GridIndex::new(column1, row)).unwrap();
-                let linear_idx2 = self.linear_idx(GridIndex::new(column2, row)).unwrap();
-                self.data.swap(linear_idx1, linear_idx2);
-            }
-        }
-    }
-
-    /// Remove column at `column`, shifting all columns with higher indices "left" (column `n` becomes column `n-1`).
-    ///
-    /// Returns the column that was removed.
-    ///
-    /// ## Panics
-    /// * If `column >= self.width`
-    ///
-    /// ## Example
-    /// ```
-    /// # use simple_grid::Grid;
-    /// let mut grid = Grid::new(2, 2, "abcd".chars().collect());
-    /// grid.remove_column(1);
-    /// assert_eq!(grid, Grid::new(1, 2, "ac".chars().collect()));
-    /// println!("{}", grid.to_pretty_string());
-    /// // prints:
-    /// // a
-    /// // c
-    /// ```
-    pub fn remove_column(&mut self, column: usize) -> Vec<T> {
-        panic_if_column_out_of_bounds(self, column);
-
-        let indices: Vec<usize> = self
-            .rows()
-            .map(|row| self.linear_idx(GridIndex::new(column, row)).unwrap())
-            .collect();
-
-        let mut c = Vec::with_capacity(self.height);
-
-        for idx in indices.into_iter().rev() {
-            let elem = self.data.remove(idx);
-            c.insert(0, elem);
-        }
-
-        self.width -= 1;
-        if self.width == 0 {
-            //  no columns remain, so the grid is empty
-            self.height = 0;
-        }
-
-        c
-    }
-
-    /// Remove the rightmost column, returning it (if it exists).
-    ///
-    /// Returns `None` if the width of the `Grid` is zero.
-    ///
-    /// ## Example
-    /// ```rust
-    /// # use simple_grid::Grid;
-    /// let mut grid = Grid::new(2, 2, "abcd".chars().collect());
-    /// let rightmost_column = grid.pop_column();
-    /// assert_eq!(rightmost_column, Some(vec!['b', 'd']));
-    /// assert_eq!(grid, Grid::new(1, 2, "ac".chars().collect()));
-    /// ```
-    pub fn pop_column(&mut self) -> Option<Vec<T>> {
-        if self.width() == 0 {
-            None
-        } else {
-            Some(self.remove_column(self.width() - 1))
-        }
-    }
-
-    /// Swap the values in two cells in the grid.
-    ///
-    /// ## Panics
-    /// * If either index is out of bounds.
-    ///
-    /// ## Example
-    /// ```rust
-    /// # use simple_grid::Grid;
-    /// let mut grid = Grid::new(2, 3, vec![1, 2, 3, 4, 5, 6]);
-    /// grid.swap_cells((1, 1), (0, 2));
-    /// assert_eq!(grid, Grid::new(2, 3, vec![1, 2, 3, 5, 4, 6]));
-    /// ```
-    pub fn swap_cells<I>(&mut self, a: I, b: I)
-    where
-        GridIndex: From<I>,
-    {
-        let a_idx = GridIndex::from(a);
-        let b_idx = GridIndex::from(b);
-
-        panic_if_index_out_of_bounds(self, a_idx);
-        panic_if_index_out_of_bounds(self, b_idx);
-
-        let a_linear = self.linear_idx(a_idx).unwrap();
-        let b_linear = self.linear_idx(b_idx).unwrap();
-        self.data.swap(a_linear, b_linear);
-    }
-
-    /// Replace the contents in a cell.
-    ///
-    /// Returns the old element of the cell.
-    ///
-    /// ## Panics
-    /// * If `idx` is out of bounds.
-    pub fn replace_cell<I>(&mut self, idx: I, elem: T) -> T
-    where
-        GridIndex: From<I>,
-    {
-        let idx = GridIndex::from(idx);
-        panic_if_index_out_of_bounds(self, idx);
-        let linear = self.linear_idx_unchecked(idx);
-        std::mem::replace(&mut self.data[linear], elem)
-    }
-
-    /// Rotate the grid counter-clockwise 90 degrees.
-    ///
-    /// ## Example
-    /// ```
-    /// # use simple_grid::Grid;
-    /// let mut grid = Grid::new(2, 2, "abcd".chars().collect());
-    /// println!("{}", grid.to_pretty_string());
-    /// // prints:
-    /// // a b
-    /// // c d
-    ///
-    /// grid.rotate_ccw();
-    /// assert_eq!(grid, Grid::new(2, 2, "bdac".chars().collect()));
-    /// println!("{}", grid.to_pretty_string());
-    /// // prints:
-    /// // b d
-    /// // a c
-    /// ```
-    pub fn rotate_ccw(&mut self) {
-        if self.is_empty() {
-            return;
-        }
-
-        let mut target_index = HashMap::new();
-        let mut current_target = 0;
-        for column in self.columns().rev() {
-            for row in self.rows() {
-                let from = self.linear_idx(GridIndex::new(column, row)).unwrap();
-                target_index.insert(from, current_target);
-                current_target += 1;
-            }
-        }
-
-        self.transform(target_index);
-
-        std::mem::swap(&mut self.width, &mut self.height);
-    }
-
-    /// Rotate the grid clockwise 90 degrees.
-    ///
-    /// ## Example
-    /// ```
-    /// # use simple_grid::Grid;
-    /// let mut grid = Grid::new(2, 2, "abcd".chars().collect());
-    /// println!("{}", grid.to_pretty_string());
-    /// // prints:
-    /// // a b
-    /// // c d
-    ///
-    /// grid.rotate_cw();
-    /// assert_eq!(grid, Grid::new(2, 2, "cadb".chars().collect()));
-    /// println!("{}", grid.to_pretty_string());
-    /// // prints:
-    /// // c a
-    /// // d b
-    /// ```
-    pub fn rotate_cw(&mut self) {
-        if self.is_empty() {
-            return;
-        }
-
-        let mut target_index = HashMap::new();
-        let mut current_target = 0;
-        for column in self.columns() {
-            for row in self.rows().rev() {
-                let from = self.linear_idx(GridIndex::new(column, row)).unwrap();
-                target_index.insert(from, current_target);
-                current_target += 1;
-            }
-        }
-
-        self.transform(target_index);
-
-        std::mem::swap(&mut self.width, &mut self.height);
-    }
-
-    /// Flip the grid horizontally, so that the first column becomes the last.
-    ///
-    /// ## Example
-    /// ```
-    /// # use simple_grid::Grid;
-    /// let mut grid = Grid::new(2, 2, "abcd".chars().collect());
-    /// println!("{}", grid.to_pretty_string());
-    /// // prints:
-    /// // a b
-    /// // c d
-    ///
-    /// grid.flip_horizontally();
-    /// assert_eq!(grid, Grid::new(2, 2, "badc".chars().collect()));
-    /// println!("{}", grid.to_pretty_string());
-    /// // prints:
-    /// // b a
-    /// // d c
-    /// ```
-    pub fn flip_horizontally(&mut self) {
-        if self.is_empty() {
-            return;
-        }
-
-        let mut target_index = HashMap::new();
-        let mut current_target = 0;
-        for row in self.rows() {
-            for column in self.columns().rev() {
-                let from = self.linear_idx(GridIndex::new(column, row)).unwrap();
-                target_index.insert(from, current_target);
-                current_target += 1;
-            }
-        }
-
-        self.transform(target_index);
-    }
-
-    /// Flip the grid vertically, so that the first row becomes the last.
-    ///
-    /// ## Example
-    /// ```
-    /// # use simple_grid::Grid;
-    /// let mut grid = Grid::new(2, 2, "abcd".chars().collect());
-    /// println!("{}", grid.to_pretty_string());
-    /// // prints:
-    /// // a b
-    /// // c d
-    ///
-    /// grid.flip_vertically();
-    /// assert_eq!(grid, Grid::new(2, 2, "cdab".chars().collect()));
-    /// println!("{}", grid.to_pretty_string());
-    /// // prints:
-    /// // c d
-    /// // a b
-    /// ```
-    pub fn flip_vertically(&mut self) {
-        if self.is_empty() {
-            return;
-        }
-
-        let mut target_index = HashMap::new();
-        let mut current_target = 0;
-        for row in self.rows().rev() {
-            for column in self.columns() {
-                let from = self.linear_idx(GridIndex::new(column, row)).unwrap();
-                target_index.insert(from, current_target);
-                current_target += 1;
-            }
-        }
-
-        self.transform(target_index);
-    }
-
-    /// Transpose the grid along the diagonal, so that cells at index (x, y) end up at index (y, x).
-    ///
-    /// ## Example
-    /// ```
-    /// # use simple_grid::Grid;
-    /// let mut grid = Grid::new(2, 3, "abcdef".chars().collect());
-    /// println!("{}", grid.to_pretty_string());
-    /// // prints:
-    /// // a b
-    /// // c d
-    /// // e f
-    ///
-    /// grid.transpose();
-    /// assert_eq!(grid, Grid::new(3, 2, "acebdf".chars().collect()));
-    /// println!("{}", grid.to_pretty_string());
-    /// // prints:
-    /// // a c e
-    /// // b d f
-    /// ```
-    pub fn transpose(&mut self) {
-        if self.is_empty() {
-            return;
-        }
-
-        let mut target_index = HashMap::new();
-        let mut current_target = 0;
-        for column in self.columns() {
-            for row in self.rows() {
-                let idx = GridIndex::new(column, row);
-                let from = self.linear_idx(idx).unwrap();
-                target_index.insert(from, current_target);
-                current_target += 1;
-            }
-        }
-
-        self.transform(target_index);
-
-        std::mem::swap(&mut self.width, &mut self.height);
-    }
-
-    /// Transforms the Grid, moving the contents of cells to new indices based on a hashmap.
-    fn transform(&mut self, mut target_index: HashMap<usize, usize>) {
-        while !target_index.is_empty() {
-            let current = *target_index.keys().next().unwrap();
-            let mut target = target_index.remove(&current).unwrap();
-
-            loop {
-                // swap current with its target until a cycle has been reached
-                self.data.swap(current, target);
-                match target_index.remove(&target) {
-                    Some(t) => target = t,
-                    None => {
-                        break;
-                    }
-                }
-            }
-        }
-    }
-
-    /// Convert a GridIndex into an index in the internal data of the Grid.
-    fn linear_idx(&self, idx: GridIndex) -> Result<usize, LinearIndexError> {
-        if idx.row() >= self.height {
-            Err(LinearIndexError::RowTooHigh)
-        } else if idx.column() >= self.width {
-            Err(LinearIndexError::ColumnTooHigh)
-        } else {
-            Ok(idx.to_linear_idx_in(self.width))
-        }
-    }
-
-    /// Same as `linear_idx`, but panics when `idx` is out of bounds.
-    fn linear_idx_unchecked(&self, idx: GridIndex) -> usize {
-        panic_if_index_out_of_bounds(self, idx);
-        idx.to_linear_idx_in(self.width)
-    }
-
-    /// Return an iterator over the row indices in this grid. Allows you to write `for row in grid.rows()` instead of `for row in 0..grid.height()`.
-    ///
-    /// ## Example
-    /// ```rust
-    /// # use simple_grid::Grid;
-    /// let grid: Grid<u32> = Grid::new_default(3, 5);
-    /// let rows: Vec<usize> = grid.rows().collect();
-    /// assert_eq!(rows, vec![0, 1, 2, 3, 4]);
-    /// ```
-    pub fn rows(&self) -> impl DoubleEndedIterator<Item = usize> {
-        0..self.height
-    }
-
-    /// Return an iterator over the column indices in this grid. Allows you to write `for column in grid.columns()` instead of `for column in 0..grid.width()`.
-    ///
-    /// ## Example
-    /// ```rust
-    /// # use simple_grid::Grid;
-    /// let grid: Grid<u32> = Grid::new_default(2, 5);
-    /// let rows: Vec<usize> = grid.columns().collect();
-    /// assert_eq!(rows, vec![0, 1]);
-    /// ```
-    pub fn columns(&self) -> impl DoubleEndedIterator<Item = usize> {
-        0..self.width
-    }
-
-    /// Searches for an element in the `Grid` matching a predicate, returning its index.
-    ///
-    /// Iterates from left to right (looks through row 0 followed by row 1 etc.).
-    ///
-    /// Returns the index of the first element that matches the predicate.
-    ///
-    /// ## Example
-    /// ```rust
-    /// # use simple_grid::{Grid, GridIndex};
-    /// let grid = Grid::new(2, 3, vec![1, 2, 3, 4, 5, 6]);
-    /// let position_of_4 = grid.position(|&e| e == 4);
-    /// assert_eq!(position_of_4, Some(GridIndex::new(1, 1)));
-    /// ```
-    pub fn position<P>(&self, predicate: P) -> Option<GridIndex>
-    where
-        P: Fn(&T) -> bool,
-    {
-        for idx in self.indices() {
-            let elem = &self[idx];
-            if predicate(elem) {
-                return Some(idx);
-            }
-        }
-        None
-    }
-
-    /// Return an iterator over the cell indices in this grid. Iterates from top to bottom, left to right.
-    ///
-    /// ## Example
-    /// ```rust
-    /// # use simple_grid::{Grid, GridIndex};
-    /// let two_by_three: Grid<u32> = Grid::new(2, 3, vec![1, 2, 3, 4, 5, 6]);
-    /// let indices: Vec<GridIndex> = two_by_three.indices().collect();
-    /// assert_eq!(indices, vec![GridIndex::new(0, 0), GridIndex::new(1, 0), GridIndex::new(0, 1), GridIndex::new(1, 1), GridIndex::new(0, 2), GridIndex::new(1, 2)]);
-    /// ```
-    pub fn indices(&self) -> impl DoubleEndedIterator<Item = GridIndex> {
-        let height = self.height;
-        let width = self.width;
-        (0..height).flat_map(move |row| (0..width).map(move |column| GridIndex::new(column, row)))
-    }
-
-    /// Return an iterator over the cells in the grid, together with their indices.
-    ///
-    /// ## Example
-    /// ```rust
-    /// # use simple_grid::{Grid, GridIndex};
-    /// let grid = Grid::new(2, 2, "abcd".chars().collect());
-    /// // a b
-    /// // c d
-    /// assert_eq!(grid.cells_with_indices_iter().collect::<Vec<_>>(), vec![(GridIndex::new(0, 0), &'a'), (GridIndex::new(1, 0), &'b'), (GridIndex::new(0, 1), &'c'), (GridIndex::new(1, 1), &'d')]);
-    /// ```
-    pub fn cells_with_indices_iter(&self) -> impl DoubleEndedIterator<Item = (GridIndex, &T)> {
-        self.indices().map(move |idx| (idx, &self[idx]))
-    }
-
-    /// Returns `true` if `idx` is within the bounds of this `Grid`, `false` otherwise.
-    ///
-    /// ## Example
-    /// ```rust
-    /// # use simple_grid::{Grid, GridIndex};
-    /// let two_by_two = Grid::new(2, 2, "abcd".chars().collect());
-    /// // a b
-    /// // c d
-    /// assert!(two_by_two.contains_index(GridIndex::new(1, 1)));
-    /// assert!(!two_by_two.contains_index(GridIndex::new(2, 1)));
-    /// ```
-    pub fn contains_index(&self, idx: GridIndex) -> bool {
-        idx.row() < self.height() && idx.column() < self.width()
-    }
-
-    /// Returns an iterator over the indices of the cardinal and ordinal neighbors of the cell at `idx`.
-    ///
-    /// Returns the neighbors in clockwise order: `[up, up_right, right, down_right, down, down_left, left, up_left]`.
-    ///
-    /// ## Example
-    /// ```rust
-    /// # use simple_grid::{Grid, GridIndex};
-    /// let three_by_three = Grid::new(3, 3, "abcdefghi".chars().collect());
-    /// // a b c
-    /// // d e f
-    /// // g h i
-    /// let neighbors: Vec<_> = three_by_three.neighbor_indices_of((1, 1)).collect();
-    /// assert_eq!(neighbors, vec![
-    ///     (1, 0).into(), // up
-    ///     (2, 0).into(), // up_right
-    ///     (2, 1).into(), // right
-    ///     (2, 2).into(), // down_right
-    ///     (1, 2).into(), // down
-    ///     (0, 2).into(), // down_left
-    ///     (0, 1).into(), // left
-    ///     (0, 0).into(), // up_left
-    /// ]);
-    /// ```
-    pub fn neighbor_indices_of<I>(&'_ self, idx: I) -> impl Iterator<Item = GridIndex> + '_
-    where
-        I: Into<GridIndex>,
-    {
-        let idx: GridIndex = idx.into();
-        idx.neighbors().filter(move |i| self.contains_index(*i))
-    }
-
-    /// Returns an iterator over the contents of the cardinal and ordinal neighbors of the cell at `idx`.
-    ///
-    /// Returns the neighbors in clockwise order: `[up, up_right, right, down_right, down, down_left, left, up_left]`.
-    ///
-    /// ## Example
-    /// ```rust
-    /// # use simple_grid::{Grid, GridIndex};
-    /// let three_by_three = Grid::new(3, 3, "abcdefghi".chars().collect());
-    /// // a b c
-    /// // d e f
-    /// // g h i
-    /// let neighbors: Vec<_> = three_by_three.neighbor_cells_of((1, 1)).collect();
-    /// assert_eq!(neighbors, vec![
-    ///     &'b', // up
-    ///     &'c', // up_right
-    ///     &'f', // right
-    ///     &'i', // down_right
-    ///     &'h', // down
-    ///     &'g', // down_left
-    ///     &'d', // left
-    ///     &'a', // up_left
-    /// ]);
-    /// ```
-    pub fn neighbor_cells_of<I>(&self, idx: I) -> impl Iterator<Item = &T>
-    where
-        I: Into<GridIndex>,
-    {
-        self.neighbor_indices_of(idx).map(move |i| &self[i])
-    }
-
-    /// Returns an iterator over the indices of the cardinal neighbors of the cell at `idx`.
-    ///
-    /// Returns the neighbors in clockwise order: `[up, right, down, left]`.
-    ///
-    /// ## Example
-    /// ```rust
-    /// # use simple_grid::{Grid, GridIndex};
-    /// let two_by_two = Grid::new(2, 2, "abcd".chars().collect());
-    /// // a b
-    /// // c d
-    /// let neighbors: Vec<_> = two_by_two.cardinal_neighbor_indices_of((1, 1)).collect();
-    /// assert_eq!(
-    ///     neighbors,
-    ///     vec![GridIndex::new(1, 0), GridIndex::new(0, 1)]
-    /// );
-    /// ```
-    pub fn cardinal_neighbor_indices_of<I>(&'_ self, idx: I) -> impl Iterator<Item = GridIndex> + '_
-    where
-        I: Into<GridIndex>,
-    {
-        let idx: GridIndex = idx.into();
-        idx.cardinal_neighbors()
-            .filter(move |i| self.contains_index(*i))
-    }
-
-    /// Returns an iterator over the contents of the cardinal neighbors of the cell at `idx`.
-    ///
-    /// Returns the neighbors in clockwise order: `[up, right, down, left]`.
-    ///
-    /// ## Example
-    /// ```rust
-    /// # use simple_grid::{Grid, GridIndex};
-    /// let two_by_two = Grid::new(2, 2, "abcd".chars().collect());
-    /// // a b
-    /// // c d
-    /// let neighbors: Vec<_> = two_by_two.cardinal_neighbor_cells_of((1, 1)).collect();
-    /// assert_eq!(neighbors, vec![&'b', &'c']);
-    /// ```
-    pub fn cardinal_neighbor_cells_of<I>(&self, idx: I) -> impl Iterator<Item = &T>
-    where
-        I: Into<GridIndex>,
-    {
-        let idx: GridIndex = idx.into();
-        self.cardinal_neighbor_indices_of(idx)
-            .map(move |i| &self[i])
-    }
-
-    /// Returns the `GridIndex` above `idx`, if it exists.
-    ///
-    /// ## Example
-    /// ```rust
-    /// # use simple_grid::{Grid, GridIndex};
-    /// let two_by_two = Grid::new(2, 2, "abcd".chars().collect());
-    /// // a b
-    /// // c d
-    /// assert_eq!(two_by_two.up_index((1, 1)), Some(GridIndex::new(1, 0)));
-    /// assert_eq!(two_by_two.up_index((1, 0)), None);
-    /// ```
-    pub fn up_index<I>(&self, idx: I) -> Option<GridIndex>
-    where
-        I: Into<GridIndex>,
-    {
-        let idx: GridIndex = idx.into();
-        if let Some(up) = idx.up() {
-            if self.contains_index(up) {
-                return Some(up);
-            }
-        }
-        None
-    }
-
-    /// Returns a reference to the contents of the cell above `idx`, if it exists in this `Grid`.
-    ///
-    /// ## Example
-    /// ```rust
-    /// # use simple_grid::{Grid, GridIndex};
-    /// let two_by_two = Grid::new(2, 2, "abcd".chars().collect());
-    /// // a b
-    /// // c d
-    /// assert_eq!(two_by_two.up_cell((1, 1)), Some(&'b'));
-    /// assert_eq!(two_by_two.up_cell((1, 0)), None);
-    /// ```
-    pub fn up_cell<I>(&self, idx: I) -> Option<&T>
-    where
-        I: Into<GridIndex>,
-    {
-        self.up_index(idx).map(|i| &self[i])
-    }
-
-    /// Returns the `GridIndex` above and to the right of `idx`, if it exists in this `Grid`.
-    ///
-    /// ## Example
-    /// ```rust
-    /// # use simple_grid::{Grid, GridIndex};
-    /// let two_by_two = Grid::new(2, 2, "abcd".chars().collect());
-    /// // a b
-    /// // c d
-    /// assert_eq!(two_by_two.up_right_index((0, 1)), Some(GridIndex::new(1, 0)));
-    /// assert_eq!(two_by_two.up_right_index((1, 0)), None);
-    /// ```
-    pub fn up_right_index<I>(&self, idx: I) -> Option<GridIndex>
-    where
-        I: Into<GridIndex>,
-    {
-        self.up_index(idx).and_then(|up| self.right_index(up))
-    }
-
-    /// Returns a reference to the contents of the cell above and to the right of `idx`, if it exists in this `Grid`.
-    ///
-    /// ## Example
-    /// ```rust
-    /// # use simple_grid::{Grid, GridIndex};
-    /// let two_by_two = Grid::new(2, 2, "abcd".chars().collect());
-    /// // a b
-    /// // c d
-    /// assert_eq!(two_by_two.up_cell((1, 1)), Some(&'b'));
-    /// assert_eq!(two_by_two.up_cell((1, 0)), None);
-    /// ```
-    pub fn up_right_cell<I>(&self, idx: I) -> Option<&T>
-    where
-        I: Into<GridIndex>,
-    {
-        self.up_right_index(idx).map(|i| &self[i])
-    }
-
-    /// Returns the `GridIndex` to the right of `idx`, if it exists in this `Grid`.
-    ///
-    /// ## Example
-    /// ```rust
-    /// # use simple_grid::{Grid, GridIndex};
-    /// let two_by_two = Grid::new(2, 2, "abcd".chars().collect());
-    /// // a b
-    /// // c d
-    /// assert_eq!(two_by_two.right_index((0, 0)), Some(GridIndex::new(1, 0)));
-    /// assert_eq!(two_by_two.right_index((1, 0)), None);
-    /// ```
-    pub fn right_index<I>(&self, idx: I) -> Option<GridIndex>
-    where
-        I: Into<GridIndex>,
-    {
-        let idx: GridIndex = idx.into();
-        let right = idx.right()?;
-        if self.contains_index(right) {
-            Some(right)
-        } else {
-            None
-        }
-    }
-
-    /// Returns a reference to the contents of the cell to the right of `idx`, if it exists in this `Grid`.
-    ///
-    /// ## Example
-    /// ```rust
-    /// # use simple_grid::{Grid, GridIndex};
-    /// let two_by_two = Grid::new(2, 2, "abcd".chars().collect());
-    /// // a b
-    /// // c d
-    /// assert_eq!(two_by_two.right_cell((0, 1)), Some(&'d'));
-    /// assert_eq!(two_by_two.right_cell((1, 0)), None);
-    /// ```
-    pub fn right_cell<I>(&self, idx: I) -> Option<&T>
-    where
-        I: Into<GridIndex>,
-    {
-        self.right_index(idx).map(|i| &self[i])
-    }
-
-    /// Returns the `GridIndex` below and to the right of `idx`, if it exists in this `Grid`.
-    ///
-    /// ## Example
-    /// ```rust
-    /// # use simple_grid::{Grid, GridIndex};
-    /// let two_by_two = Grid::new(2, 2, "abcd".chars().collect());
-    /// // a b
-    /// // c d
-    /// assert_eq!(two_by_two.down_right_index((0, 0)), Some(GridIndex::new(1,1)));
-    /// assert_eq!(two_by_two.down_right_index((1, 0)), None);
-    /// ```
-    pub fn down_right_index<I>(&self, idx: I) -> Option<GridIndex>
-    where
-        I: Into<GridIndex>,
-    {
-        let idx: GridIndex = idx.into();
-        let down_right = idx.down_right()?;
-        if self.contains_index(down_right) {
-            Some(down_right)
-        } else {
-            None
-        }
-    }
-
-    /// Returns a reference to the contents of the cell below and to the right of `idx`, if it exists in this `Grid`.
-    ///
-    /// ## Example
-    /// ```rust
-    /// # use simple_grid::{Grid, GridIndex};
-    /// let two_by_two = Grid::new(2, 2, "abcd".chars().collect());
-    /// // a b
-    /// // c d
-    /// assert_eq!(two_by_two.down_right_cell((0, 0)), Some(&'d'));
-    /// assert_eq!(two_by_two.down_right_cell((1, 0)), None);
-    /// ```
-    pub fn down_right_cell<I>(&self, idx: I) -> Option<&T>
-    where
-        I: Into<GridIndex>,
-    {
-        self.down_right_index(idx).map(|i| &self[i])
-    }
-
-    /// Returns the `GridIndex` below `idx`, if it exists in this `Grid`.
-    ///
-    /// ## Example
-    /// ```rust
-    /// # use simple_grid::{Grid, GridIndex};
-    /// let two_by_two = Grid::new(2, 2, "abcd".chars().collect());
-    /// // a b
-    /// // c d
-    /// assert_eq!(two_by_two.down_index((0, 0)), Some(GridIndex::new(0, 1)));
-    /// assert_eq!(two_by_two.down_index((0, 1)), None);
-    /// ```
-    pub fn down_index<I>(&self, idx: I) -> Option<GridIndex>
-    where
-        I: Into<GridIndex>,
-    {
-        let idx: GridIndex = idx.into();
-        let down = idx.down()?;
-        if self.contains_index(down) {
-            Some(down)
-        } else {
-            None
-        }
-    }
-
-    /// Returns a reference to the contents of the cell below `idx`, if it exists in this `Grid`.
-    ///
-    /// ## Example
-    /// ```rust
-    /// # use simple_grid::{Grid, GridIndex};
-    /// let two_by_two = Grid::new(2, 2, "abcd".chars().collect());
-    /// // a b
-    /// // c d
-    /// assert_eq!(two_by_two.down_cell((0, 0)), Some(&'c'));
-    /// assert_eq!(two_by_two.down_cell((0, 1)), None);
-    /// ```
-    pub fn down_cell<I>(&self, idx: I) -> Option<&T>
-    where
-        I: Into<GridIndex>,
-    {
-        self.down_index(idx).map(|i| &self[i])
-    }
-
-    /// Returns the `GridIndex` below and to the left of `idx`, if it exists in this `Grid`.
-    ///
-    /// ## Example
-    /// ```rust
-    /// # use simple_grid::{Grid, GridIndex};
-    /// let two_by_two = Grid::new(2, 2, "abcd".chars().collect());
-    /// // a b
-    /// // c d
-    /// assert_eq!(two_by_two.down_left_index((1, 0)), Some(GridIndex::new(0,1)));
-    /// assert_eq!(two_by_two.down_left_index((0, 0)), None);
-    /// ```
-    pub fn down_left_index<I>(&self, idx: I) -> Option<GridIndex>
-    where
-        I: Into<GridIndex>,
-    {
-        let idx: GridIndex = idx.into();
-        let down_left = idx.down_left()?;
-        if self.contains_index(down_left) {
-            Some(down_left)
-        } else {
-            None
-        }
-    }
-
-    /// Returns a reference to the contents of the cell below and to the left of `idx`, if it exists in this `Grid`.
-    ///
-    /// ## Example
-    /// ```rust
-    /// # use simple_grid::{Grid, GridIndex};
-    /// let two_by_two = Grid::new(2, 2, "abcd".chars().collect());
-    /// // a b
-    /// // c d
-    /// assert_eq!(two_by_two.down_left_cell((1, 0)), Some(&'c'));
-    /// assert_eq!(two_by_two.down_left_cell((0, 0)), None);
-    /// ```
-    pub fn down_left_cell<I>(&self, idx: I) -> Option<&T>
-    where
-        I: Into<GridIndex>,
-    {
-        self.down_left_index(idx).map(|i| &self[i])
-    }
-
-    /// Returns the `GridIndex` to the left of `idx`, if it exists in this `Grid`.
-    ///
-    /// ## Example
-    /// ```rust
-    /// # use simple_grid::{Grid, GridIndex};
-    /// let two_by_two = Grid::new(2, 2, "abcd".chars().collect());
-    /// // a b
-    /// // c d
-    /// assert_eq!(two_by_two.left_index((1, 0)), Some(GridIndex::new(0, 0)));
-    /// assert_eq!(two_by_two.left_index((0, 0)), None);
-    /// ```
-    pub fn left_index<I>(&self, idx: I) -> Option<GridIndex>
-    where
-        I: Into<GridIndex>,
-    {
-        let idx: GridIndex = idx.into();
-        let left = idx.left()?;
-        if self.contains_index(left) {
-            Some(left)
-        } else {
-            None
-        }
-    }
-
-    /// Returns a reference to the contents of the cell to the left of `idx`, if it exists in this `Grid`.
-    ///
-    /// ## Example
-    /// ```rust
-    /// # use simple_grid::{Grid, GridIndex};
-    /// let two_by_two = Grid::new(2, 2, "abcd".chars().collect());
-    /// // a b
-    /// // c d
-    /// assert_eq!(two_by_two.left_cell((1, 0)), Some(&'a'));
-    /// assert_eq!(two_by_two.left_cell((0, 0)), None);
-    /// ```
-    pub fn left_cell<I>(&self, idx: I) -> Option<&T>
-    where
-        I: Into<GridIndex>,
-    {
-        self.left_index(idx).map(|i| &self[i])
-    }
-
-    /// Returns the `GridIndex` above and to the left of `idx`, if it exists in this `Grid`.
-    ///
-    /// ## Example
-    /// ```rust
-    /// # use simple_grid::{Grid, GridIndex};
-    /// let two_by_two = Grid::new(2, 2, "abcd".chars().collect());
-    /// // a b
-    /// // c d
-    /// assert_eq!(two_by_two.up_left_index((1, 1)), Some(GridIndex::new(0, 0)));
-    /// assert_eq!(two_by_two.up_left_index((0, 0)), None);
-    /// ```
-    pub fn up_left_index<I>(&self, idx: I) -> Option<GridIndex>
-    where
-        I: Into<GridIndex>,
-    {
-        let idx: GridIndex = idx.into();
-        let up_left = idx.up_left()?;
-        if self.contains_index(up_left) {
-            Some(up_left)
-        } else {
-            None
-        }
-    }
-
-    /// Returns a reference to the contents of the cell above and to the left of `idx`, if it exists in this `Grid`.
-    ///
-    /// ## Example
-    /// ```rust
-    /// # use simple_grid::{Grid, GridIndex};
-    /// let two_by_two = Grid::new(2, 2, "abcd".chars().collect());
-    /// // a b
-    /// // c d
-    /// assert_eq!(two_by_two.up_left_cell((1, 1)), Some(&'a'));
-    /// assert_eq!(two_by_two.up_left_cell((0, 0)), None);
-    /// ```
-    pub fn up_left_cell<I>(&self, idx: I) -> Option<&T>
-    where
-        I: Into<GridIndex>,
-    {
-        self.up_left_index(idx).map(|i| &self[i])
-    }
-    pub(crate) fn take_data(self) -> Vec<T> {
-        self.data
-    }
-}
-
-impl<T> Grid<T>
-where
-    T: Default,
-{
-    /// Create a grid filled with default values.
-    ///
-    /// ## Example
-    /// ```rust
-    /// # use simple_grid::Grid;
-    /// let grid: Grid<bool> = Grid::new_default(2, 2);
-    /// assert_eq!(grid, Grid::new(2, 2, vec![false, false, false, false]));
-    /// ```
-    pub fn new_default(width: usize, height: usize) -> Grid<T> {
-        let mut data = Vec::with_capacity(width * height);
-        for _ in 0..data.capacity() {
-            data.push(T::default());
-        }
-        Self::new(width, height, data)
-    }
-}
-
-impl<T> Grid<T>
-where
-    T: PartialEq,
-{
-    /// Returns `true` if the grid contains some element equal to `value`.
-    ///
-    /// ## Example
-    /// ```
-    /// # use simple_grid::Grid;
-    /// let grid = Grid::new(2, 2, "abcd".chars().collect());
-    /// assert!(grid.contains(&'a'));
-    /// assert!(!grid.contains(&'e'));
-    /// ```
-    pub fn contains(&self, value: &T) -> bool {
-        self.cell_iter().any(|element| element == value)
-    }
-}
-
-impl<T> Grid<T>
-where
-    T: Display,
-{
-    /// Format this `Grid` as a string. This can look weird when the `Display` output of `T` has varying length.
-    ///
-    /// ## Example
-    /// ```rust
-    /// # use simple_grid::Grid;
-    /// let grid = Grid::new(10, 10, (1..=100).collect::<Vec<u32>>());
-    /// assert_eq!(grid.get((5, 2)).unwrap(), &26);
-    ///
-    /// println!("{}", grid.to_pretty_string());
-    /// // prints:
-    /// //  1   2   3   4   5   6   7   8   9  10
-    /// // 11  12  13  14  15  16  17  18  19  20
-    /// // 21  22  23  24  25  26  27  28  29  30
-    /// // 31  32  33  34  35  36  37  38  39  40
-    /// // 41  42  43  44  45  46  47  48  49  50
-    /// // 51  52  53  54  55  56  57  58  59  60
-    /// // 61  62  63  64  65  66  67  68  69  70
-    /// // 71  72  73  74  75  76  77  78  79  80
-    /// // 81  82  83  84  85  86  87  88  89  90
-    /// // 91  92  93  94  95  96  97  98  99 100
-    /// ```
-    pub fn to_pretty_string(&self) -> String {
-        let output = if let Some(max_length) = self.cell_iter().map(|c| c.to_string().len()).max() {
-            let padded_string = |orig: &str| {
-                let mut padding: String = " ".repeat(max_length - orig.len());
-                padding.push_str(orig);
-                padding
-            };
-            self.rows()
-                .map(|r| {
-                    self.columns()
-                        .map(|c| padded_string(&self[(c, r)].to_string()))
-                        .collect::<Vec<String>>()
-                        .join(" ")
-                })
-                .collect::<Vec<String>>()
-                .join("\n")
-        } else {
-            "".to_string()
-        };
-        output
-    }
-}
-
-impl<T> IntoIterator for Grid<T> {
-    type Item = T;
-    type IntoIter = std::vec::IntoIter<Self::Item>;
-
-    fn into_iter(self) -> Self::IntoIter {
-        self.data.into_iter()
-    }
-}
-
-impl<'a, T> IntoIterator for &'a Grid<T> {
-    type Item = &'a T;
-
-    type IntoIter = std::slice::Iter<'a, T>;
-
-    fn into_iter(self) -> Self::IntoIter {
-        self.data.iter()
-    }
-}
-
-impl<T, I> Index<I> for Grid<T>
-where
-    GridIndex: From<I>,
-{
-    type Output = T;
-
-    fn index(&self, index: I) -> &Self::Output {
-        let index: GridIndex = GridIndex::from(index);
-
-        let linear = self.linear_idx_unchecked(index);
-
-        &self.data[linear]
-    }
-}
-
-impl<T, I> IndexMut<I> for Grid<T>
-where
-    GridIndex: From<I>,
-{
-    fn index_mut(&mut self, index: I) -> &mut Self::Output {
-        let index: GridIndex = GridIndex::from(index);
-
-        let linear = self.linear_idx_unchecked(index);
-
-        &mut self.data[linear]
-    }
-}
-
-#[cfg(test)]
-#[allow(unused)]
-mod tests {
-    use super::*;
-    use std::fmt::{Debug, Display};
-
-    /// 1   2   3   4   5   6   7   8   9   10
-    ///
-    /// 11  12  13  14  15  16  17  18  19  20
-    ///
-    /// 21  22  23  24  25  26  27  28  29  30
-    ///
-    /// 31  32  33  34  35  36  37  38  39  40
-    ///
-    /// 41  42  43  44  45  46  47  48  49  50
-    ///
-    /// 51  52  53  54  55  56  57  58  59  60
-    ///
-    /// 61  62  63  64  65  66  67  68  69  70
-    ///
-    /// 71  72  73  74  75  76  77  78  79  80
-    ///
-    /// 81  82  83  84  85  86  87  88  89  90
-    ///
-    /// 91  92  93  94  95  96  97  98  99 100
-    fn example_grid_u32() -> Grid<u32> {
-        let grid = Grid::new(10, 10, (1..=100).collect());
-
-        println!("Grid<u32>: ");
-        println!("{}", grid.to_pretty_string());
-
-        grid
-    }
-
-    /// a b
-    ///
-    /// c d
-    ///
-    /// e f
-    fn small_example_grid() -> Grid<char> {
-        let grid = Grid::new(2, 3, "abcdef".chars().collect());
-
-        println!("Grid<char>: ");
-        println!("{}", grid.to_pretty_string());
-
-        grid
-    }
-
-    #[test]
-    fn index_test() {
-        let grid = example_grid_u32();
-
-        assert_eq!(grid.get((5, 2)).unwrap(), &26);
-
-        let mut counter = 0;
-        for row in 0..grid.height {
-            for col in 0..grid.width {
-                counter += 1;
-                assert_eq!(grid[(col, row)], counter);
-            }
-        }
-
-        // this should fail
-        let result = std::panic::catch_unwind(|| grid[(11, 11)]);
-        assert!(result.is_err());
-    }
-
-    #[test]
-    fn set_value_test() {
-        let mut grid = small_example_grid();
-
-        *grid.get_mut((0, 1)).unwrap() = 'x';
-
-        assert_grid_equal(&grid, &Grid::new(2, 3, "abxdef".chars().collect()));
-
-        grid[(0, 2)] = 'y';
-
-        assert_grid_equal(&grid, &Grid::new(2, 3, "abxdyf".chars().collect()));
-    }
-
-    #[test]
-    fn iter_test() {
-        let grid = small_example_grid();
-
-        for x in &grid {}
-    }
-
-    #[test]
-    fn row_iter_test() {
-        let grid = example_grid_u32();
-
-        let actual_items_in_row: Vec<u32> = grid.row_iter(2).copied().collect();
-
-        assert_eq!(
-            actual_items_in_row,
-            vec![21, 22, 23, 24, 25, 26, 27, 28, 29, 30]
-        );
-
-        let actual_items_in_row_rev: Vec<u32> = grid.row_iter(2).rev().copied().collect();
-
-        assert_eq!(
-            actual_items_in_row_rev,
-            vec![30, 29, 28, 27, 26, 25, 24, 23, 22, 21]
-        );
-    }
-
-    #[test]
-    fn col_iter_test() {
-        let grid = example_grid_u32();
-
-        let actual_items_in_col: Vec<u32> = grid.column_iter(2).copied().collect();
-
-        assert_eq!(
-            actual_items_in_col,
-            vec![3, 13, 23, 33, 43, 53, 63, 73, 83, 93]
-        );
-    }
-
-    #[test]
-    fn new_default_test() {
-        let grid: Grid<u32> = Grid::new_default(10, 1);
-
-        assert_eq!(grid.data, vec![0, 0, 0, 0, 0, 0, 0, 0, 0, 0,]);
-    }
-
-    #[test]
-    fn insert_row_in_middle_test() {
-        let mut grid = example_grid_u32();
-
-        let items_in_row_1: Vec<u32> = grid.row_iter(1).copied().collect();
-
-        assert_eq!(items_in_row_1, vec![11, 12, 13, 14, 15, 16, 17, 18, 19, 20]);
-        assert_eq!(grid.height, 10);
-
-        grid.insert_row(1, vec![10, 9, 8, 7, 6, 5, 4, 3, 2, 1]);
-        assert_eq!(grid.height, 11);
-    }
-
-    #[test]
-    fn insert_row_at_end_test() {
-        let mut grid = small_example_grid();
-        let new_row: Vec<char> = "xx".chars().collect();
-
-        grid.insert_row(3, new_row.clone());
-
-        let items_in_bottom_row: Vec<char> = grid.row_iter(3).copied().collect();
-
-        assert_eq!(items_in_bottom_row, new_row);
-
-        assert_grid_equal(
-            &grid,
-            &Grid::new(2, 4, "abcdefxx".chars().collect::<Vec<_>>()),
-        );
-    }
-
-    #[test]
-    fn remove_row_test() {
-        let mut grid = small_example_grid();
-        let items_in_row_1: Vec<char> = grid.row_iter(1).cloned().collect();
-
-        assert_eq!(items_in_row_1, vec!['c', 'd']);
-        assert_eq!(grid.height, 3);
-
-        let removed_row = grid.remove_row(1);
-        assert_eq!(removed_row, items_in_row_1);
-        assert_eq!(grid.height, 2);
-    }
-
-    #[test]
-    fn remove_row_until_empty_test() {
-        let mut grid = small_example_grid();
-
-        grid.remove_row(0);
-        grid.remove_row(0);
-        grid.remove_row(0);
-
-        assert_grid_equal(&grid, &Grid::new(0, 0, Vec::new()));
-        assert_eq!(grid.height, 0);
-        assert_eq!(grid.width, 0);
-        assert!(grid.is_empty());
-
-        // since the grid is now empty, we can add a row of any non-zero length
-        grid.insert_row(0, vec!['a', 'b', 'c']);
-
-        assert_grid_equal(&grid, &Grid::new(3, 1, vec!['a', 'b', 'c']));
-    }
-
-    #[test]
-    fn insert_column_in_middle_test() {
-        let mut grid = small_example_grid();
-
-        let items_in_column_1: Vec<char> = grid.column_iter(1).copied().collect();
-
-        assert_eq!(items_in_column_1, "bdf".chars().collect::<Vec<_>>());
-        assert_eq!(grid.width, 2);
-
-        grid.insert_column(1, "xxx".chars().collect());
-
-        let items_in_column_1: Vec<char> = grid.column_iter(1).copied().collect();
-
-        assert_eq!(items_in_column_1, "xxx".chars().collect::<Vec<_>>());
-        assert_eq!(grid.width, 3);
-    }
-
-    #[test]
-    fn insert_column_at_end_test() {
-        let mut grid = small_example_grid();
-        let new_column: Vec<char> = "xxx".chars().collect();
-        grid.insert_column(2, new_column.clone());
-
-        let items_in_column_2: Vec<char> = grid.column_iter(2).copied().collect();
-
-        assert_eq!(items_in_column_2, new_column);
-
-        assert_grid_equal(
-            &grid,
-            &Grid::new(3, 3, "abxcdxefx".chars().collect::<Vec<_>>()),
-        );
-    }
-
-    #[test]
-    fn remove_column_test() {
-        let mut grid = small_example_grid();
-        let items_in_column_1: Vec<_> = grid.column_iter(1).cloned().collect();
-
-        assert_eq!(items_in_column_1, vec!['b', 'd', 'f']);
-        assert_eq!(grid.width, 2);
-
-        let removed = grid.remove_column(1);
-        assert_eq!(removed, items_in_column_1);
-        assert_eq!(grid.width, 1);
-    }
-
-    #[test]
-    fn remove_column_until_empty_test() {
-        let mut grid = small_example_grid();
-
-        grid.remove_column(0);
-        grid.remove_column(0);
-
-        assert_grid_equal(&grid, &Grid::new(0, 0, Vec::new()));
-        assert_eq!(grid.height, 0);
-        assert_eq!(grid.width, 0);
-        assert!(grid.is_empty());
-
-        // since the grid is now empty, we can add a column of any non-zero length
-        grid.insert_column(0, vec!['a', 'b', 'c']);
-
-        assert_grid_equal(&grid, &Grid::new(1, 3, vec!['a', 'b', 'c']));
-    }
-
-    #[test]
-    fn rotate_cw_test() {
-        let mut grid = small_example_grid();
-
-        grid.rotate_cw();
-
-        assert_grid_equal(&grid, &Grid::new(3, 2, vec!['e', 'c', 'a', 'f', 'd', 'b']));
-    }
-
-    #[test]
-    fn rotate_ccw_test() {
-        let mut grid = small_example_grid();
-
-        grid.rotate_ccw();
-
-        assert_grid_equal(&grid, &Grid::new(3, 2, vec!['b', 'd', 'f', 'a', 'c', 'e']));
-    }
-
-    #[test]
-    fn flip_horizontally_test() {
-        let mut grid = small_example_grid();
-
-        grid.flip_horizontally();
-
-        assert_grid_equal(&grid, &Grid::new(2, 3, vec!['b', 'a', 'd', 'c', 'f', 'e']));
-    }
-
-    #[test]
-    fn flip_vertically_test() {
-        let mut grid = small_example_grid();
-
-        grid.flip_vertically();
-
-        assert_grid_equal(&grid, &Grid::new(2, 3, vec!['e', 'f', 'c', 'd', 'a', 'b']));
-    }
-
-    #[test]
-    fn transpose_test() {
-        let original_grid = small_example_grid();
-        let mut grid = original_grid.clone();
-        grid.transpose();
-
-        assert_grid_equal(&grid, &Grid::new(3, 2, "acebdf".chars().collect()));
-
-        grid.transpose();
-
-        assert_grid_equal(&grid, &original_grid);
-    }
-
-    #[test]
-    fn contains_test() {
-        let grid = small_example_grid();
-
-        assert!(grid.contains(&'a'));
-        assert!(!grid.contains(&'g'));
-    }
-
-    #[test]
-    fn is_empty_test() {
-        let mut grid = small_example_grid();
-
-        assert!(!grid.is_empty());
-
-        grid.remove_row(0);
-        assert!(!grid.is_empty());
-
-        grid.remove_row(0);
-        assert!(!grid.is_empty());
-
-        grid.remove_row(0);
-        assert!(grid.is_empty());
-
-        grid.insert_row(0, vec!['g', 'h', 'i', 'j', 'k']);
-
-        assert!(!grid.is_empty());
-        assert_eq!(grid.width, 5);
-    }
-
-    #[test]
-    fn replace_row_test() {
-        let mut grid = small_example_grid();
-
-        let items_in_row_1: Vec<char> = grid.row_iter(1).copied().collect();
-        let old_row = grid.replace_row(1, vec!['x', 'x']);
-
-        assert_eq!(old_row, items_in_row_1);
-        assert_grid_equal(&grid, &Grid::new(2, 3, "abxxef".chars().collect()));
-    }
-
-    #[test]
-    fn replace_column_test() {
-        let mut grid = small_example_grid();
-
-        let items_in_column_0: Vec<char> = grid.column_iter(0).copied().collect();
-        let old_column = grid.replace_column(0, vec!['x', 'x', 'x']);
-
-        assert_eq!(old_column, items_in_column_0);
-        assert_grid_equal(&grid, &Grid::new(2, 3, "xbxdxf".chars().collect()));
-    }
-
-    #[test]
-    fn swap_columns_test() {
-        let mut grid = small_example_grid();
-
-        grid.swap_columns(0, 1);
-
-        assert_grid_equal(&grid, &Grid::new(2, 3, "badcfe".chars().collect()));
-    }
-
-    #[test]
-    fn swap_rows_test() {
-        let mut grid = small_example_grid();
-
-        grid.swap_rows(1, 2);
-
-        assert_grid_equal(&grid, &Grid::new(2, 3, "abefcd".chars().collect()));
-    }
-
-    #[test]
-    fn swap_cells_test() {
-        let mut grid = small_example_grid();
-        grid.swap_cells((1, 1), (0, 2));
-
-        assert_grid_equal(&grid, &Grid::new(2, 3, "abcedf".chars().collect()));
-    }
-
-    #[test]
-    fn subgrid_test() {
-        let grid = example_grid_u32();
-        let subgrid = grid.subgrid(2, 1, 3, 5);
-        assert_grid_equal(
-            &subgrid,
-            &Grid::new(
-                3,
-                5,
-                vec![13, 14, 15, 23, 24, 25, 33, 34, 35, 43, 44, 45, 53, 54, 55],
-            ),
-        );
-    }
-
-    #[test]
-    fn replace_cell_test() {
-        let mut grid = small_example_grid();
-        let old_value = grid.replace_cell((0, 1), 'x');
-        assert_eq!(old_value, 'c');
-        assert_grid_equal(&grid, &Grid::new(2, 3, "abxdef".chars().collect()));
-    }
-
-    #[test]
-    fn indices_test() {
-        let grid: Grid<u32> = Grid::new_default(3, 2);
-        let indices: Vec<GridIndex> = grid.indices().collect();
-        assert_eq!(
-            indices,
-            vec![
-                GridIndex::new(0, 0),
-                GridIndex::new(1, 0),
-                GridIndex::new(2, 0),
-                GridIndex::new(0, 1),
-                GridIndex::new(1, 1),
-                GridIndex::new(2, 1)
-            ]
-        );
-    }
-
-    #[test]
-    #[cfg(feature = "serde")]
-    fn serialize_test() {
-        let mut grid = small_example_grid();
-
-        let json = serde_json::to_string(&grid).unwrap();
-
-        println!("{}", json);
-    }
-
-    fn assert_grid_equal<T>(actual: &Grid<T>, expected: &Grid<T>)
-    where
-        T: Display + PartialEq + Debug,
-    {
-        println!("actual:");
-        println!("{}", actual.to_pretty_string());
-        println!("expected:");
-        println!("{}", expected.to_pretty_string());
-        assert_eq!(actual, expected);
-    }
-}
->>>>>>> 5339ffc8
+}